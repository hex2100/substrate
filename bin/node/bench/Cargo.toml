[package]
name = "node-bench"
version = "0.8.0-rc6"
authors = ["Parity Technologies <admin@parity.io>"]
description = "Substrate node integration benchmarks."
edition = "2018"
license = "GPL-3.0-or-later WITH Classpath-exception-2.0"

# See more keys and their definitions at https://doc.rust-lang.org/cargo/reference/manifest.html

[dependencies]
log = "0.4.8"
node-primitives = { version = "2.0.0-rc6", path = "../primitives" }
node-testing = { version = "2.0.0-rc6", path = "../testing" }
node-runtime = { version = "2.0.0-rc6", path = "../runtime" }
sc-cli = { version = "0.8.0-rc6", path = "../../../client/cli" }
sc-client-api = { version = "2.0.0-rc6", path = "../../../client/api/" }
sp-runtime = { version = "2.0.0-rc6", path = "../../../primitives/runtime" }
sp-state-machine = { version = "0.8.0-rc6", path = "../../../primitives/state-machine" }
serde = "1.0.101"
serde_json = "1.0.41"
structopt = "0.3"
derive_more = "0.99.2"
kvdb = "0.7"
<<<<<<< HEAD
kvdb-rocksdb = "0.9"
sp-trie = { version = "2.0.0-rc5", path = "../../../primitives/trie" }
sp-core = { version = "2.0.0-rc5", path = "../../../primitives/core" }
sp-consensus = { version = "0.8.0-rc5", path = "../../../primitives/consensus/common" }
sp-transaction-pool = { version = "2.0.0-rc5", path = "../../../primitives/transaction-pool" }
sc-basic-authorship = { version = "0.8.0-rc5", path = "../../../client/basic-authorship" }
sp-inherents = { version = "2.0.0-rc5", path = "../../../primitives/inherents" }
sp-finality-tracker = { version = "2.0.0-rc5", path = "../../../primitives/finality-tracker" }
sp-timestamp = { version = "2.0.0-rc5", path = "../../../primitives/timestamp" }
sp-tracing = { version = "2.0.0-rc5", path = "../../../primitives/tracing" }
=======
kvdb-rocksdb = "0.9.1"
sp-trie = { version = "2.0.0-rc6", path = "../../../primitives/trie" }
sp-core = { version = "2.0.0-rc6", path = "../../../primitives/core" }
sp-consensus = { version = "0.8.0-rc6", path = "../../../primitives/consensus/common" }
sp-transaction-pool = { version = "2.0.0-rc6", path = "../../../primitives/transaction-pool" }
sc-basic-authorship = { version = "0.8.0-rc6", path = "../../../client/basic-authorship" }
sp-inherents = { version = "2.0.0-rc6", path = "../../../primitives/inherents" }
sp-finality-tracker = { version = "2.0.0-rc6", default-features = false, path = "../../../primitives/finality-tracker" }
sp-timestamp = { version = "2.0.0-rc6", default-features = false, path = "../../../primitives/timestamp" }
>>>>>>> cceb7fe8
hash-db = "0.15.2"
tempfile = "3.1.0"
fs_extra = "1"
hex = "0.4.0"
rand = { version = "0.7.2", features = ["small_rng"] }
lazy_static = "1.4.0"
parity-util-mem = { version = "0.7.0", features = ["primitive-types"] }
parity-db = { version = "0.1.2" }
sc-transaction-pool = { version = "2.0.0-rc6", path = "../../../client/transaction-pool" }
futures = { version = "0.3.4", features = ["thread-pool"] }<|MERGE_RESOLUTION|>--- conflicted
+++ resolved
@@ -22,18 +22,6 @@
 structopt = "0.3"
 derive_more = "0.99.2"
 kvdb = "0.7"
-<<<<<<< HEAD
-kvdb-rocksdb = "0.9"
-sp-trie = { version = "2.0.0-rc5", path = "../../../primitives/trie" }
-sp-core = { version = "2.0.0-rc5", path = "../../../primitives/core" }
-sp-consensus = { version = "0.8.0-rc5", path = "../../../primitives/consensus/common" }
-sp-transaction-pool = { version = "2.0.0-rc5", path = "../../../primitives/transaction-pool" }
-sc-basic-authorship = { version = "0.8.0-rc5", path = "../../../client/basic-authorship" }
-sp-inherents = { version = "2.0.0-rc5", path = "../../../primitives/inherents" }
-sp-finality-tracker = { version = "2.0.0-rc5", path = "../../../primitives/finality-tracker" }
-sp-timestamp = { version = "2.0.0-rc5", path = "../../../primitives/timestamp" }
-sp-tracing = { version = "2.0.0-rc5", path = "../../../primitives/tracing" }
-=======
 kvdb-rocksdb = "0.9.1"
 sp-trie = { version = "2.0.0-rc6", path = "../../../primitives/trie" }
 sp-core = { version = "2.0.0-rc6", path = "../../../primitives/core" }
@@ -43,7 +31,7 @@
 sp-inherents = { version = "2.0.0-rc6", path = "../../../primitives/inherents" }
 sp-finality-tracker = { version = "2.0.0-rc6", default-features = false, path = "../../../primitives/finality-tracker" }
 sp-timestamp = { version = "2.0.0-rc6", default-features = false, path = "../../../primitives/timestamp" }
->>>>>>> cceb7fe8
+sp-tracing = { version = "2.0.0-rc6", path = "../../../primitives/tracing" }
 hash-db = "0.15.2"
 tempfile = "3.1.0"
 fs_extra = "1"
