--- conflicted
+++ resolved
@@ -24,18 +24,6 @@
 parity-scale-codec = { version = "1.3.0", features = ["derive"] }
 
 [dev-dependencies]
-<<<<<<< HEAD
-sc-block-builder = { version = "0.8.0-rc5", path = "../../block-builder" }
-sc-client-db = { version = "0.8.0-rc5", features = ["test-helpers"], path = "../../db" }
-sc-network-test = { version = "0.8.0-rc5", path = "../../network/test" }
-sc-rpc = { version = "2.0.0-rc5", path = "../../rpc", features = ["test-helpers"] }
-sp-blockchain = { version = "2.0.0-rc5", path = "../../../primitives/blockchain" }
-sp-consensus = { version = "0.8.0-rc5", path = "../../../primitives/consensus/common" }
-sp-core = { version = "2.0.0-rc5", path = "../../../primitives/core" }
-sp-finality-grandpa = { version = "2.0.0-rc5", path = "../../../primitives/finality-grandpa" }
-sp-keyring = { version = "2.0.0-rc5", path = "../../../primitives/keyring" }
-substrate-test-runtime-client = { version = "2.0.0-rc5",  path = "../../../test-utils/runtime/client" }
-=======
 sc-block-builder = { version = "0.8.0-rc6", path = "../../block-builder" }
 sc-network-test = { version = "0.8.0-rc6", path = "../../network/test" }
 sc-rpc = { version = "2.0.0-rc6", path = "../../rpc", features = ["test-helpers"] }
@@ -45,5 +33,4 @@
 sp-finality-grandpa = { version = "2.0.0-rc6", path = "../../../primitives/finality-grandpa" }
 sp-keyring = { version = "2.0.0-rc6", path = "../../../primitives/keyring" }
 substrate-test-runtime-client = { version = "2.0.0-rc6",  path = "../../../test-utils/runtime/client" }
->>>>>>> 66655573
 lazy_static = "1.4"