[package]
description = "Substrate network protocol"
name = "sc-network"
version = "0.8.0-rc5"
license = "GPL-3.0-or-later WITH Classpath-exception-2.0"
authors = ["Parity Technologies <admin@parity.io>"]
edition = "2018"
homepage = "https://substrate.dev"
repository = "https://github.com/paritytech/substrate/"
documentation = "https://docs.rs/sc-network"

[package.metadata.docs.rs]
targets = ["x86_64-unknown-linux-gnu"]

[build-dependencies]
prost-build = "0.6.1"

[dependencies]
async-std = { version = "1.6.2", features = ["unstable"] }
bitflags = "1.2.0"
bs58 = "0.3.1"
bytes = "0.5.0"
codec = { package = "parity-scale-codec", version = "1.3.4", features = ["derive"] }
derive_more = "0.99.2"
either = "1.5.3"
erased-serde = "0.3.9"
fnv = "1.0.6"
fork-tree = { version = "2.0.0-rc5", path = "../../utils/fork-tree" }
futures = "0.3.4"
futures-timer = "3.0.2"
futures_codec = "0.4.0"
hex = "0.4.0"
ip_network = "0.3.4"
linked-hash-map = "0.5.2"
linked_hash_set = "0.1.3"
log = "0.4.8"
lru = "0.4.0"
nohash-hasher = "0.2.0"
parking_lot = "0.10.0"
pin-project = "0.4.6"
prometheus-endpoint = { package = "substrate-prometheus-endpoint", version = "0.8.0-rc5", path = "../../utils/prometheus" }
prost = "0.6.1"
rand = "0.7.2"
sc-block-builder = { version = "0.8.0-rc5", path = "../block-builder" }
sc-client-api = { version = "2.0.0-rc5", path = "../api" }
sc-peerset = { version = "2.0.0-rc5", path = "../peerset" }
serde = { version = "1.0.101", features = ["derive"] }
serde_json = "1.0.41"
slog = { version = "2.5.2", features = ["nested-values"] }
slog_derive = "0.2.0"
smallvec = "0.6.10"
sp-arithmetic = { version = "2.0.0-rc5", path = "../../primitives/arithmetic" }
sp-blockchain = { version = "2.0.0-rc5", path = "../../primitives/blockchain" }
sp-consensus = { version = "0.8.0-rc5", path = "../../primitives/consensus/common" }
sp-core = { version = "2.0.0-rc5", path = "../../primitives/core" }
sp-runtime = { version = "2.0.0-rc5", path = "../../primitives/runtime" }
sp-utils = { version = "2.0.0-rc5", path = "../../primitives/utils" }
thiserror = "1"
unsigned-varint = { version = "0.4.0", features = ["futures", "futures-codec"] }
void = "1.0.2"
wasm-timer = "0.2"
zeroize = "1.0.0"

[dependencies.libp2p]
version = "0.23.0"
default-features = false
features = ["identify", "kad", "mdns", "mplex", "noise", "ping", "tcp-async-std", "websocket", "yamux"]

[dev-dependencies]
assert_matches = "1.3"
<<<<<<< HEAD
libp2p = { version = "0.22.0", default-features = false, features = ["secio"] }
=======
env_logger = "0.7.0"
libp2p = { version = "0.23.0", default-features = false, features = ["secio"] }
>>>>>>> 368903f7
quickcheck = "0.9.0"
rand = "0.7.2"
sp-keyring = { version = "2.0.0-rc5", path = "../../primitives/keyring" }
sp-test-primitives = { version = "2.0.0-rc5", path = "../../primitives/test-primitives" }
sp-tracing = { version = "2.0.0-rc5", path = "../../primitives/tracing" }
substrate-test-runtime = { version = "2.0.0-rc5", path = "../../test-utils/runtime" }
substrate-test-runtime-client = { version = "2.0.0-rc5", path = "../../test-utils/runtime/client" }
tempfile = "3.1.0"

[features]
default = []<|MERGE_RESOLUTION|>--- conflicted
+++ resolved
@@ -68,12 +68,7 @@
 
 [dev-dependencies]
 assert_matches = "1.3"
-<<<<<<< HEAD
-libp2p = { version = "0.22.0", default-features = false, features = ["secio"] }
-=======
-env_logger = "0.7.0"
 libp2p = { version = "0.23.0", default-features = false, features = ["secio"] }
->>>>>>> 368903f7
 quickcheck = "0.9.0"
 rand = "0.7.2"
 sp-keyring = { version = "2.0.0-rc5", path = "../../primitives/keyring" }
