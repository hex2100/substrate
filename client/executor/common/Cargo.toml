[package]
name = "sc-executor-common"
version = "0.8.0-rc5"
authors = ["Parity Technologies <admin@parity.io>"]
edition = "2018"
license = "GPL-3.0-or-later WITH Classpath-exception-2.0"
homepage = "https://substrate.dev"
repository = "https://github.com/paritytech/substrate/"
description = "A set of common definitions that are needed for defining execution engines."
documentation = "https://docs.rs/sc-executor-common/"

[package.metadata.docs.rs]
targets = ["x86_64-unknown-linux-gnu"]

[dependencies]
log = "0.4.8"
derive_more = "0.99.2"
parity-wasm = "0.41.0"
codec = { package = "parity-scale-codec", version = "1.3.1" }
wasmi = "0.6.2"
<<<<<<< HEAD
sp-core = { version = "2.0.0-rc4", path = "../../../primitives/core" }
sp-allocator = { version = "2.0.0-rc4", path = "../../../primitives/allocator" }
sp-wasm-interface = { version = "2.0.0-rc4", path = "../../../primitives/wasm-interface" }
sp-runtime-interface = { version = "2.0.0-rc4", path = "../../../primitives/runtime-interface" }
sp-serializer = { version = "2.0.0-rc4", path = "../../../primitives/serializer" }
wasmtime = { package = "substrate-wasmtime", version = "0.16.0-threadsafe.4" }
=======
sp-core = { version = "2.0.0-rc5", path = "../../../primitives/core" }
sp-allocator = { version = "2.0.0-rc5", path = "../../../primitives/allocator" }
sp-wasm-interface = { version = "2.0.0-rc5", path = "../../../primitives/wasm-interface" }
sp-runtime-interface = { version = "2.0.0-rc5", path = "../../../primitives/runtime-interface" }
sp-serializer = { version = "2.0.0-rc5", path = "../../../primitives/serializer" }
>>>>>>> 8180062d

[features]
default = []<|MERGE_RESOLUTION|>--- conflicted
+++ resolved
@@ -18,20 +18,12 @@
 parity-wasm = "0.41.0"
 codec = { package = "parity-scale-codec", version = "1.3.1" }
 wasmi = "0.6.2"
-<<<<<<< HEAD
-sp-core = { version = "2.0.0-rc4", path = "../../../primitives/core" }
-sp-allocator = { version = "2.0.0-rc4", path = "../../../primitives/allocator" }
-sp-wasm-interface = { version = "2.0.0-rc4", path = "../../../primitives/wasm-interface" }
-sp-runtime-interface = { version = "2.0.0-rc4", path = "../../../primitives/runtime-interface" }
-sp-serializer = { version = "2.0.0-rc4", path = "../../../primitives/serializer" }
-wasmtime = { package = "substrate-wasmtime", version = "0.16.0-threadsafe.4" }
-=======
 sp-core = { version = "2.0.0-rc5", path = "../../../primitives/core" }
 sp-allocator = { version = "2.0.0-rc5", path = "../../../primitives/allocator" }
 sp-wasm-interface = { version = "2.0.0-rc5", path = "../../../primitives/wasm-interface" }
 sp-runtime-interface = { version = "2.0.0-rc5", path = "../../../primitives/runtime-interface" }
 sp-serializer = { version = "2.0.0-rc5", path = "../../../primitives/serializer" }
->>>>>>> 8180062d
+wasmtime = { package = "substrate-wasmtime", version = "0.19.0" }
 
 [features]
 default = []