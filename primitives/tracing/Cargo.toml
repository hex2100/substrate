[package]
name = "sp-tracing"
version = "2.0.0-rc5"
license = "Apache-2.0"
authors = ["Parity Technologies <admin@parity.io>"]
edition = "2018"
homepage = "https://substrate.dev"
repository = "https://github.com/paritytech/substrate/"
description = "Instrumentation primitives and macros for Substrate."

[package.metadata.docs.rs]
targets = ["x86_64-unknown-linux-gnu"]

[dependencies]
<<<<<<< HEAD
sp-std = { version = "2.0.0-rc5", path = "../std", default-feature = false}
sp-runtime-interface = { version = "2.0.0-rc5", path = "../runtime-interface", default-feature = false}
codec = { version = "1.3.1", package = "parity-scale-codec", default-features = false}
sp-externalities = { version = "0.8.0-rc5", optional = true, path = "../externalities" }
tracing = { version = "0.1.13", optional = true, default-features = false }
tracing-core = { version = "0.1.11", optional = true, default-features = false }
=======
sp-std = { version = "2.0.0-rc5", path = "../std", default-features = false}
sp-runtime-interface = { version = "2.0.0-rc5", path = "../runtime-interface", default-features = false}
codec = { version = "1.3.1", package = "parity-scale-codec", default-features = false}
tracing = { version = "0.1.13", optional = true, default-features = false }
>>>>>>> 3fb87a0c
log = { version = "0.4.8", optional = true }
once_cell = { version = "1.4.0", optional = true }

[features]
default = [ "std" ]
with-tracing = [
    "tracing",
<<<<<<< HEAD
    "tracing-core",
    "codec/derive",
    "codec/full",
    "sp-externalities",
=======
    "codec/derive",
    "codec/full",
>>>>>>> 3fb87a0c
    "once_cell",
]
std = [
    "with-tracing",
    "tracing/std",
<<<<<<< HEAD
    "tracing-core/std",
    "codec/std",
    "codec/derive",
    "sp-std/std",
    "sp-runtime-interface/std",
    "sp-externalities",
=======
    "codec/std",
    "sp-std/std",
    "sp-runtime-interface/std",
>>>>>>> 3fb87a0c
    "log",
]<|MERGE_RESOLUTION|>--- conflicted
+++ resolved
@@ -12,19 +12,10 @@
 targets = ["x86_64-unknown-linux-gnu"]
 
 [dependencies]
-<<<<<<< HEAD
-sp-std = { version = "2.0.0-rc5", path = "../std", default-feature = false}
-sp-runtime-interface = { version = "2.0.0-rc5", path = "../runtime-interface", default-feature = false}
-codec = { version = "1.3.1", package = "parity-scale-codec", default-features = false}
-sp-externalities = { version = "0.8.0-rc5", optional = true, path = "../externalities" }
-tracing = { version = "0.1.13", optional = true, default-features = false }
-tracing-core = { version = "0.1.11", optional = true, default-features = false }
-=======
 sp-std = { version = "2.0.0-rc5", path = "../std", default-features = false}
 sp-runtime-interface = { version = "2.0.0-rc5", path = "../runtime-interface", default-features = false}
 codec = { version = "1.3.1", package = "parity-scale-codec", default-features = false}
 tracing = { version = "0.1.13", optional = true, default-features = false }
->>>>>>> 3fb87a0c
 log = { version = "0.4.8", optional = true }
 once_cell = { version = "1.4.0", optional = true }
 
@@ -32,31 +23,15 @@
 default = [ "std" ]
 with-tracing = [
     "tracing",
-<<<<<<< HEAD
-    "tracing-core",
     "codec/derive",
     "codec/full",
-    "sp-externalities",
-=======
-    "codec/derive",
-    "codec/full",
->>>>>>> 3fb87a0c
     "once_cell",
 ]
 std = [
     "with-tracing",
     "tracing/std",
-<<<<<<< HEAD
-    "tracing-core/std",
-    "codec/std",
-    "codec/derive",
-    "sp-std/std",
-    "sp-runtime-interface/std",
-    "sp-externalities",
-=======
     "codec/std",
     "sp-std/std",
     "sp-runtime-interface/std",
->>>>>>> 3fb87a0c
     "log",
 ]