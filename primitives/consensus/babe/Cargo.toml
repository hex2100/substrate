[package]
name = "sp-consensus-babe"
version = "0.8.0-alpha.5"
authors = ["Parity Technologies <admin@parity.io>"]
description = "Primitives for BABE consensus"
edition = "2018"
license = "GPL-3.0"
homepage = "https://substrate.dev"
repository = "https://github.com/paritytech/substrate/"

[dependencies]
<<<<<<< HEAD
sp-application-crypto = { version = "2.0.0-alpha.2", default-features = false, path = "../../application-crypto" }
codec = { package = "parity-scale-codec", version = "1.2.0", default-features = false }
sp-std = { version = "2.0.0-alpha.2", default-features = false, path = "../../std" }
schnorrkel = { version = "0.9.0", features = ["preaudit_deprecated"], optional = true }
sp-api = { version = "2.0.0-alpha.2", default-features = false, path = "../../api" }
sp-consensus = { version = "0.8.0-alpha.2", optional = true, path = "../common" }
sp-inherents = { version = "2.0.0-alpha.2", default-features = false, path = "../../inherents" }
sp-runtime = { version = "2.0.0-alpha.2", default-features = false, path = "../../runtime" }
sp-timestamp = { version = "2.0.0-alpha.2", default-features = false, path = "../../timestamp" }
=======
sp-application-crypto = { version = "2.0.0-alpha.5", default-features = false, path = "../../application-crypto" }
codec = { package = "parity-scale-codec", version = "1.3.0", default-features = false }
sp-std = { version = "2.0.0-alpha.5", default-features = false, path = "../../std" }
sp-api = { version = "2.0.0-alpha.5", default-features = false, path = "../../api" }
sp-consensus = { version = "0.8.0-alpha.5", optional = true, path = "../common" }
sp-consensus-vrf = { version = "0.8.0-alpha.5", path = "../vrf", default-features = false }
sp-inherents = { version = "2.0.0-alpha.5", default-features = false, path = "../../inherents" }
sp-runtime = { version = "2.0.0-alpha.5", default-features = false, path = "../../runtime" }
sp-timestamp = { version = "2.0.0-alpha.5", default-features = false, path = "../../timestamp" }
>>>>>>> b5e8592d

[features]
default = ["std"]
std = [
	"sp-application-crypto/std",
	"codec/std",
	"sp-std/std",
	"sp-api/std",
	"sp-consensus",
	"sp-consensus-vrf/std",
	"sp-inherents/std",
	"sp-runtime/std",
	"sp-timestamp/std",
]

[package.metadata.docs.rs]
targets = ["x86_64-unknown-linux-gnu"]<|MERGE_RESOLUTION|>--- conflicted
+++ resolved
@@ -9,17 +9,6 @@
 repository = "https://github.com/paritytech/substrate/"
 
 [dependencies]
-<<<<<<< HEAD
-sp-application-crypto = { version = "2.0.0-alpha.2", default-features = false, path = "../../application-crypto" }
-codec = { package = "parity-scale-codec", version = "1.2.0", default-features = false }
-sp-std = { version = "2.0.0-alpha.2", default-features = false, path = "../../std" }
-schnorrkel = { version = "0.9.0", features = ["preaudit_deprecated"], optional = true }
-sp-api = { version = "2.0.0-alpha.2", default-features = false, path = "../../api" }
-sp-consensus = { version = "0.8.0-alpha.2", optional = true, path = "../common" }
-sp-inherents = { version = "2.0.0-alpha.2", default-features = false, path = "../../inherents" }
-sp-runtime = { version = "2.0.0-alpha.2", default-features = false, path = "../../runtime" }
-sp-timestamp = { version = "2.0.0-alpha.2", default-features = false, path = "../../timestamp" }
-=======
 sp-application-crypto = { version = "2.0.0-alpha.5", default-features = false, path = "../../application-crypto" }
 codec = { package = "parity-scale-codec", version = "1.3.0", default-features = false }
 sp-std = { version = "2.0.0-alpha.5", default-features = false, path = "../../std" }
@@ -29,7 +18,6 @@
 sp-inherents = { version = "2.0.0-alpha.5", default-features = false, path = "../../inherents" }
 sp-runtime = { version = "2.0.0-alpha.5", default-features = false, path = "../../runtime" }
 sp-timestamp = { version = "2.0.0-alpha.5", default-features = false, path = "../../timestamp" }
->>>>>>> b5e8592d
 
 [features]
 default = ["std"]
